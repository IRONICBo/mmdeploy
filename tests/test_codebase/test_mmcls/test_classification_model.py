--- conflicted
+++ resolved
@@ -1,5 +1,7 @@
 # Copyright (c) OpenMMLab. All rights reserved.
 
+import numpy as np
+import pytest
 import torch
 from mmengine import Config
 
@@ -9,6 +11,7 @@
 from mmdeploy.utils.test import SwitchBackendWrapper, backend_checker
 
 IMAGE_SIZE = 64
+NUM_CLASS = 1000
 
 try:
     import_codebase(Codebase.MMCLS)
@@ -55,24 +58,6 @@
         assert results is not None, 'failed to get output using '\
             'End2EndModel'
 
-<<<<<<< HEAD
-=======
-    def test_forward_test(self):
-        imgs = torch.rand(2, 3, IMAGE_SIZE, IMAGE_SIZE)
-        results = self.end2end_model.forward_test(imgs)
-        assert isinstance(results[0], np.ndarray)
-
-    def test_show_result(self):
-        input_img = np.zeros([IMAGE_SIZE, IMAGE_SIZE, 3])
-        img_path = NamedTemporaryFile(suffix='.jpg').name
-
-        pred_label = torch.randint(0, NUM_CLASS, (1, ))
-        pred_score = torch.rand((1, ))
-        result = {'pred_label': pred_label, 'pred_score': float(pred_score)}
-        self.end2end_model.show_result(
-            input_img, result, '', show=False, out_file=img_path)
-        assert osp.exists(img_path), 'Fails to create drawn image.'
-
 
 @backend_checker(Backend.RKNN)
 class TestRKNNEnd2EndModel:
@@ -88,7 +73,7 @@
         cls.wrapper = SwitchBackendWrapper(RKNNWrapper)
         cls.outputs = [torch.rand(1, 1, IMAGE_SIZE, IMAGE_SIZE)]
         cls.wrapper.set(outputs=cls.outputs)
-        deploy_cfg = mmcv.Config({
+        deploy_cfg = Config({
             'onnx_config': {
                 'output_names': ['outputs']
             },
@@ -112,39 +97,6 @@
         assert isinstance(results[0], np.ndarray)
 
 
-@pytest.mark.parametrize('from_file', [True, False])
-@pytest.mark.parametrize('data_type', ['train', 'val', 'test'])
-def test_get_classes_from_config(from_file, data_type):
-    from mmcls.datasets import DATASETS
-
-    from mmdeploy.codebase.mmcls.deploy.classification_model import \
-        get_classes_from_config
-    dataset_type = 'ImageNet'
-    data_cfg = mmcv.Config({
-        'data': {
-            data_type:
-            dict(
-                type=dataset_type,
-                data_root='',
-                img_dir='',
-                ann_dir='',
-                pipeline=None)
-        }
-    })
-
-    if from_file:
-        config_path = NamedTemporaryFile(suffix='.py').name
-        with open(config_path, 'w') as file:
-            file.write(data_cfg.pretty_text)
-        data_cfg = config_path
-
-    classes = get_classes_from_config(data_cfg)
-    module = DATASETS.module_dict[dataset_type]
-    assert classes == module.CLASSES, \
-        f'fail to get CLASSES of dataset: {dataset_type}'
-
->>>>>>> ea7706cb
-
 @backend_checker(Backend.ONNXRUNTIME)
 def test_build_classification_model():
     model_cfg = Config(dict(data=dict(test={'type': 'ImageNet'})))
