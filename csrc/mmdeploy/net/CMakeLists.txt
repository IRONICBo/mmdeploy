--- conflicted
+++ resolved
@@ -38,13 +38,10 @@
     add_subdirectory(coreml)
 endif ()
 
-<<<<<<< HEAD
 if ("ipu" IN_LIST MMDEPLOY_TARGET_BACKENDS)
     add_subdirectory(ipu)
-=======
 if ("rknn" IN_LIST MMDEPLOY_TARGET_BACKENDS)
     add_subdirectory(rknn)
->>>>>>> 938ef537
 endif ()
 
 mmdeploy_add_module(${PROJECT_NAME} net_module.cpp)
