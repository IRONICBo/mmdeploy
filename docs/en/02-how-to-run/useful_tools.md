# Useful Tools

Apart from `deploy.py`, there are other useful tools under the `tools/` directory.

## torch2onnx

This tool can be used to convert PyTorch model from OpenMMLab to ONNX.

### Usage

```bash
python tools/torch2onnx.py \
    ${DEPLOY_CFG} \
    ${MODEL_CFG} \
    ${CHECKPOINT} \
    ${INPUT_IMG} \
    --work-dir ${WORK_DIR} \
    --device cpu \
    --log-level INFO
```

### Description of all arguments

- `deploy_cfg` : The path of the deploy config file in MMDeploy codebase.
- `model_cfg` : The path of model config file in OpenMMLab codebase.
- `checkpoint` : The path of the model checkpoint file.
- `img` : The path of the image file used to convert the model.
- `--work-dir` : Directory to save output ONNX models Default is `./work-dir`.
- `--device` : The device used for conversion. If not specified, it will be set to `cpu`.
- `--log-level` : To set log level which in `'CRITICAL', 'FATAL', 'ERROR', 'WARN', 'WARNING', 'INFO', 'DEBUG', 'NOTSET'`. If not specified, it will be set to `INFO`.

## extract

ONNX model with `Mark` nodes in it can be partitioned into multiple subgraphs. This tool can be used to extract the subgraph from the ONNX model.

### Usage

```bash
python tools/extract.py \
    ${INPUT_MODEL} \
    ${OUTPUT_MODEL} \
    --start ${PARITION_START} \
    --end ${PARITION_END} \
    --log-level INFO
```

### Description of all arguments

- `input_model` : The path of input ONNX model. The output ONNX model will be extracted from this model.
- `output_model` : The path of output ONNX model.
- `--start` : The start point of extracted model with format `<function_name>:<input/output>`. The `function_name` comes from the decorator `@mark`.
- `--end` : The end point of extracted model with format `<function_name>:<input/output>`. The `function_name` comes from the decorator `@mark`.
- `--log-level` : To set log level which in `'CRITICAL', 'FATAL', 'ERROR', 'WARN', 'WARNING', 'INFO', 'DEBUG', 'NOTSET'`. If not specified, it will be set to `INFO`.

### Note

To support the model partition, you need to add Mark nodes in the ONNX model. The Mark node comes from the `@mark` decorator.
For example, if we have marked the `multiclass_nms` as below, we can set `end=multiclass_nms:input` to extract the subgraph before NMS.

```python
@mark('multiclass_nms', inputs=['boxes', 'scores'], outputs=['dets', 'labels'])
def multiclass_nms(*args, **kwargs):
    """Wrapper function for `_multiclass_nms`."""
```

## onnx2pplnn

This tool helps to convert an `ONNX` model to an `PPLNN` model.

### Usage

```bash
python tools/onnx2pplnn.py \
    ${ONNX_PATH} \
    ${OUTPUT_PATH} \
    --device cuda:0 \
    --opt-shapes [224,224] \
    --log-level INFO
```

### Description of all arguments

- `onnx_path`: The path of the `ONNX` model to convert.
- `output_path`: The converted `PPLNN` algorithm path in json format.
- `device`: The device of the model during conversion.
- `opt-shapes`: Optimal shapes for PPLNN optimization. The shape of each tensor should be wrap with "[]" or "()" and the shapes of tensors should be separated by ",".
- `--log-level`: To set log level which in `'CRITICAL', 'FATAL', 'ERROR', 'WARN', 'WARNING', 'INFO', 'DEBUG', 'NOTSET'`. If not specified, it will be set to `INFO`.

## onnx2tensorrt

This tool can be used to convert ONNX to TensorRT engine.

### Usage

```bash
python tools/onnx2tensorrt.py \
    ${DEPLOY_CFG} \
    ${ONNX_PATH} \
    ${OUTPUT} \
    --device-id 0 \
    --log-level INFO \
    --calib-file /path/to/file
```

### Description of all arguments

- `deploy_cfg` : The path of the deploy config file in MMDeploy codebase.
- `onnx_path` : The ONNX model path to convert.
- `output` : The path of output TensorRT engine.
- `--device-id` : The device index, default to `0`.
- `--calib-file` : The calibration data used to calibrate engine to int8.
- `--log-level` : To set log level which in `'CRITICAL', 'FATAL', 'ERROR', 'WARN', 'WARNING', 'INFO', 'DEBUG', 'NOTSET'`. If not specified, it will be set to `INFO`.

## onnx2ncnn

This tool helps to convert an `ONNX` model to an `ncnn` model.

### Usage

```bash
python tools/onnx2ncnn.py \
    ${ONNX_PATH} \
    ${NCNN_PARAM} \
    ${NCNN_BIN} \
    --log-level INFO
```

### Description of all arguments

- `onnx_path` : The path of the `ONNX` model to convert from.
- `output_param` : The converted `ncnn` param path.
- `output_bin` : The converted `ncnn` bin path.
- `--log-level` : To set log level which in `'CRITICAL', 'FATAL', 'ERROR', 'WARN', 'WARNING', 'INFO', 'DEBUG', 'NOTSET'`. If not specified, it will be set to `INFO`.

## profiler

This tool helps to test latency of models with PyTorch, TensorRT and other backends. Note that the pre- and post-processing is excluded when computing inference latency.

### Usage

```bash
python tools/profiler.py \
    ${DEPLOY_CFG} \
    ${MODEL_CFG} \
    ${IMAGE_DIR} \
    --model ${MODEL} \
    --device ${DEVICE} \
    --shape ${SHAPE} \
    --num-iter ${NUM_ITER} \
    --warmup ${WARMUP} \
    --cfg-options ${CFG_OPTIONS} \
    --batch-size ${BATCH_SIZE} \
    --img-ext ${IMG_EXT}
```

### Description of all arguments

- `deploy_cfg` : The path of the deploy config file in MMDeploy codebase.
- `model_cfg` : The path of model config file in OpenMMLab codebase.
- `image_dir` : The directory to image files that used to test the model.
- `--model` : The path of the model to be tested.
- `--shape` : Input shape of the model by `HxW`, e.g., `800x1344`. If not specified, it would use `input_shape` from deploy config.
- `--num-iter` : Number of iteration to run inference. Default is `100`.
- `--warmup` : Number of iteration to warm-up the machine. Default is `10`.
- `--device` : The device type. If not specified, it will be set to `cuda:0`.
- `--cfg-options` : Optional key-value pairs to be overrode for model config.
- `--batch-size`: the batch size for test inference. Default is `1`. Note that not all models support `batch_size>1`.
- `--img-ext`: the file extensions for input images from `image_dir`. Defaults to `['.jpg', '.jpeg', '.png', '.ppm', '.bmp', '.pgm', '.tif']`.

### Example:

```shell
python tools/profiler.py \
    configs/mmcls/classification_tensorrt_dynamic-224x224-224x224.py \
    ../mmclassification/configs/resnet/resnet18_8xb32_in1k.py \
    ../mmclassification/demo/ \
    --model work-dirs/mmcls/resnet/trt/end2end.engine \
    --device cuda \
    --shape 224x224 \
    --num-iter 100 \
    --warmup 10 \
    --batch-size 1
```

And the output look like this:

```text
----- Settings:
+------------+---------+
| batch size |    1    |
|   shape    | 224x224 |
| iterations |   100   |
|   warmup   |    10   |
+------------+---------+
----- Results:
+--------+------------+---------+
| Stats  | Latency/ms |   FPS   |
+--------+------------+---------+
|  Mean  |   1.535    | 651.656 |
| Median |   1.665    | 600.569 |
|  Min   |   1.308    | 764.341 |
|  Max   |   1.689    | 591.983 |
+--------+------------+---------+
```

<<<<<<< HEAD
## visualize

This tool can be used to visualize model inference results in different backend.

### Usage

```bash
python tools/visualize.py \
    --deploy-cfg {DEPLOY_CFG} \
    --model-cfg {MODEL_CFG} \
    --deploy-path {DEPLOY_PATH} \
    --test-img {TEST_IMGS} \
    --checkpoint {CHECKPOINTS} \
    --save-dir {SAVE_DIR} \
    --device {DEVICE}
=======
## generate_md_table

This tool can be used to generate supported-backends markdown table.

### Usage

```shell
python tools/generate_md_table.py \
    ${YML_FILE} \
    ${OUTPUT} \
    --backends ${BACKENDS}
>>>>>>> 584fb7cd
```

### Description of all arguments

<<<<<<< HEAD
- `deploy-cfg` : The path of the deploy config file in MMDeploy codebase.
- `model-cfg` : The path of model config file in OpenMMLab codebase.
- `deploy-path` : The path of the model to be tested, if the backend contains multiple files, you can use it multiple times.
- `test-img` : The path of the images to be tested, you can use it multiple times.
- `checkpoint` : The path of the checkpoint to be tested, if it is used, the result will be cancated to right part.
- `save-dir` : The path to save the visualization results, if it not specified, it will be set to '.'.
- `device` : The device type. If not specified, it will be set to `cpu`.
=======
- `yml_file:` input yml config path
- `output:`  output markdown file path
- `--backends:` output backends list. If not specified, it will be set 'onnxruntime' 'tensorrt' 'torchscript' 'pplnn' 'openvino' 'ncnn'.

### Example:

Generate backends markdown table from mmocr.yml

```shell
python tools/generate_md_table.py tests/regression/mmocr.yml tests/regression/mmocr.md --backends  onnxruntime tensorrt torchscript pplnn openvino ncnn
```

And the output look like this:

| model                                                                                | task            | onnxruntime | tensorrt | torchscript | pplnn | openvino | ncnn |
| :----------------------------------------------------------------------------------- | :-------------- | :---------: | :------: | :---------: | :---: | :------: | :--: |
| [DBNet](https://github.com/open-mmlab/mmocr/tree/main/configs/textdet/dbnet)         | TextDetection   |      Y      |    Y     |      Y      |   Y   |    Y     |  Y   |
| [DBNetpp](https://github.com/open-mmlab/mmocr/tree/main/configs/textdet/dbnetpp)     | TextDetection   |      Y      |    Y     |      N      |   N   |    Y     |  Y   |
| [PANet](https://github.com/open-mmlab/mmocr/tree/main/configs/textdet/panet)         | TextDetection   |      Y      |    Y     |      Y      |   Y   |    Y     |  Y   |
| [PSENet](https://github.com/open-mmlab/mmocr/tree/main/configs/textdet/psenet)       | TextDetection   |      Y      |    Y     |      Y      |   Y   |    Y     |  Y   |
| [TextSnake](https://github.com/open-mmlab/mmocr/tree/main/configs/textdet/textsnake) | TextDetection   |      Y      |    Y     |      Y      |   N   |    N     |  N   |
| [MaskRCNN](https://github.com/open-mmlab/mmocr/tree/main/configs/textdet/maskrcnn)   | TextDetection   |      Y      |    Y     |      Y      |   N   |    N     |  N   |
| [CRNN](https://github.com/open-mmlab/mmocr/tree/main/configs/textrecog/crnn)         | TextRecognition |      Y      |    Y     |      Y      |   Y   |    N     |  Y   |
| [SAR](https://github.com/open-mmlab/mmocr/tree/main/configs/textrecog/sar)           | TextRecognition |      Y      |    N     |      Y      |   N   |    N     |  N   |
| [SATRN](https://github.com/open-mmlab/mmocr/tree/main/configs/textrecog/satrn)       | TextRecognition |      Y      |    Y     |      Y      |   N   |    N     |  N   |
| [ABINet](https://github.com/open-mmlab/mmocr/tree/main/configs/textrecog/abinet)     | TextRecognition |      Y      |    Y     |      Y      |   N   |    N     |  N   |
>>>>>>> 584fb7cd
<|MERGE_RESOLUTION|>--- conflicted
+++ resolved
@@ -203,7 +203,6 @@
 +--------+------------+---------+
 ```
 
-<<<<<<< HEAD
 ## visualize
 
 This tool can be used to visualize model inference results in different backend.
@@ -219,7 +218,8 @@
     --checkpoint {CHECKPOINTS} \
     --save-dir {SAVE_DIR} \
     --device {DEVICE}
-=======
+```
+
 ## generate_md_table
 
 This tool can be used to generate supported-backends markdown table.
@@ -231,20 +231,10 @@
     ${YML_FILE} \
     ${OUTPUT} \
     --backends ${BACKENDS}
->>>>>>> 584fb7cd
-```
-
-### Description of all arguments
-
-<<<<<<< HEAD
-- `deploy-cfg` : The path of the deploy config file in MMDeploy codebase.
-- `model-cfg` : The path of model config file in OpenMMLab codebase.
-- `deploy-path` : The path of the model to be tested, if the backend contains multiple files, you can use it multiple times.
-- `test-img` : The path of the images to be tested, you can use it multiple times.
-- `checkpoint` : The path of the checkpoint to be tested, if it is used, the result will be cancated to right part.
-- `save-dir` : The path to save the visualization results, if it not specified, it will be set to '.'.
-- `device` : The device type. If not specified, it will be set to `cpu`.
-=======
+```
+
+### Description of all arguments
+
 - `yml_file:` input yml config path
 - `output:`  output markdown file path
 - `--backends:` output backends list. If not specified, it will be set 'onnxruntime' 'tensorrt' 'torchscript' 'pplnn' 'openvino' 'ncnn'.
@@ -271,4 +261,30 @@
 | [SAR](https://github.com/open-mmlab/mmocr/tree/main/configs/textrecog/sar)           | TextRecognition |      Y      |    N     |      Y      |   N   |    N     |  N   |
 | [SATRN](https://github.com/open-mmlab/mmocr/tree/main/configs/textrecog/satrn)       | TextRecognition |      Y      |    Y     |      Y      |   N   |    N     |  N   |
 | [ABINet](https://github.com/open-mmlab/mmocr/tree/main/configs/textrecog/abinet)     | TextRecognition |      Y      |    Y     |      Y      |   N   |    N     |  N   |
->>>>>>> 584fb7cd
+
+## visualize
+
+This tool can be used to visualize model inference results in different backend.
+
+### Usage
+
+```bash
+python tools/visualize.py \
+    --deploy-cfg {DEPLOY_CFG} \
+    --model-cfg {MODEL_CFG} \
+    --deploy-path {DEPLOY_PATH} \
+    --test-img {TEST_IMGS} \
+    --checkpoint {CHECKPOINTS} \
+    --save-dir {SAVE_DIR} \
+    --device {DEVICE}
+```
+
+### Description of all arguments
+
+- `deploy-cfg` : The path of the deploy config file in MMDeploy codebase.
+- `model-cfg` : The path of model config file in OpenMMLab codebase.
+- `deploy-path` : The path of the model to be tested, if the backend contains multiple files, you can use it multiple times.
+- `test-img` : The path of the images to be tested, you can use it multiple times.
+- `checkpoint` : The path of the checkpoint to be tested, if it is used, the result will be cancated to right part.
+- `save-dir` : The path to save the visualization results, if it not specified, it will be set to '.'.
+- `device` : The device type. If not specified, it will be set to `cpu`.