--- conflicted
+++ resolved
@@ -8,7 +8,6 @@
 from mmengine.dataset import pseudo_collate
 from mmengine.dist import cast_data_device
 from mmengine.model import BaseDataPreprocessor
-from torch import nn
 
 from mmdeploy.codebase.base import BaseTask
 from mmdeploy.utils import Task, get_input_shape
@@ -164,7 +163,6 @@
                 # TODO: remove img_id.
                 data_ = dict(img_path=img, img_id=0)
             # build the data pipeline
-<<<<<<< HEAD
             data_ = test_pipeline(data_)
             data.append(data_)
 
@@ -176,28 +174,6 @@
             return data, data['inputs']
         else:
             return data, BaseTask.get_tensor_from_input(data)
-=======
-            data = test_pipeline(data)
-            # get tensor from list to stack for batch mode (text detection)
-            data_list.append(data)
-
-        if isinstance(data_list[0]['img'], list) and len(data_list) > 1:
-            raise Exception('aug test does not support '
-                            f'inference with batch size '
-                            f'{len(data_list)}')
-
-        batch_data = collate(data_list, samples_per_gpu=len(imgs))
-
-        for k, v in batch_data.items():
-            # batch_size > 1
-            if isinstance(v, DataContainer):
-                batch_data[k] = v.data[0]
-
-        if self.device != 'cpu':
-            batch_data = scatter(batch_data, [self.device])[0]
-
-        return batch_data, batch_data['img']
->>>>>>> ea7706cb
 
     def get_visualizer(self, name: str, save_dir: str):
         """Visualize predictions of a model.
@@ -213,21 +189,6 @@
         if metainfo is not None:
             visualizer.dataset_meta = metainfo
         return visualizer
-
-    @staticmethod
-    def run_inference(model: nn.Module,
-                      model_inputs: Dict[str, torch.Tensor]) -> list:
-        """Run inference once for a segmentation model of mmseg.
-
-        Args:
-            model (nn.Module): Input model.
-            model_inputs (dict): A dict containing model inputs tensor and
-                meta info.
-
-        Returns:
-            list: The predictions of model inference.
-        """
-        return model(**model_inputs, return_loss=False, rescale=True)
 
     @staticmethod
     def get_partition_cfg(partition_type: str) -> Dict:
